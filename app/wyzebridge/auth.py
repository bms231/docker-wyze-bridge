--- conflicted
+++ resolved
@@ -78,8 +78,6 @@
 
         cls.api = get_credential("wb_api") or gen_api_key(email)
 
-<<<<<<< HEAD
-=======
     @classmethod
     def auth_onvif(cls, creds: Optional[dict]) -> bool:
         if not cls.enabled:
@@ -100,6 +98,5 @@
     return b64encode(sha1_hash.digest()).decode()
 
 
->>>>>>> a67a8fab
 def redact_password(password: Optional[str]):
     return f"{password[0]}{'*' * (len(password) - 1)}" if password else "NOT SET"