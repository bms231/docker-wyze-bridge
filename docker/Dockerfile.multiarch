ARG BUILD
ARG BUILD_DATE
ARG GITHUB_SHA
FROM --platform=linux/amd64 python:3.13-slim-bookworm AS base_amd64
FROM --platform=linux/arm/v7 python:3.13-slim-bookworm AS base_arm
FROM --platform=linux/arm64 python:3.13-slim-bookworm AS base_arm64

FROM base_${TARGETARCH} AS builder
ARG TARGETARCH
ARG BUILD_DATE
<<<<<<< HEAD

RUN --mount=type=cache,target=/var/cache/apt,sharing=locked \
    --mount=type=cache,target=/var/lib/apt,sharing=locked \
    set -eux; \
    apt-get update; \
    apt-get install -y --no-install-recommends \
        build-essential \
        curl \
        gcc \
        libffi-dev \
        tar; \
    apt-get clean; \
    rm -rf /var/lib/apt/lists/*

=======
RUN apt-get update \
    && apt-get install -y curl tar gcc python3-lxml \
    && apt-get clean \
    && rm -rf /var/lib/apt/lists/*
>>>>>>> a67a8fab
COPY /app/ /build/app/

RUN chmod +x /build/app/run

RUN --mount=type=cache,target=/root/.cache/pip \
    set -eux; pip3 install --disable-pip-version-check --prefix=/build/usr/local -r /build/app/requirements.txt

RUN set -eux; \
    echo "BUILDING IMAGE FOR ${TARGETARCH}"; \
    if [ "${TARGETARCH}" = "arm" ]; then \
        FFMPEG_ARCH=arm32v7; MTX_ARCH=armv7; \
    elif [ "${TARGETARCH}" = "arm64" ]; then \
        FFMPEG_ARCH=aarch64; MTX_ARCH=arm64; \
    else \
        FFMPEG_ARCH=x86_64; MTX_ARCH=amd64; \
    fi; \
    cd /build; \
    . app/.env; \
    mkdir -p tokens; \
    curl -fsSL https://github.com/homebridge/ffmpeg-for-homebridge/releases/latest/download/ffmpeg-alpine-${FFMPEG_ARCH}.tar.gz -o ffmpeg.tar.gz; \
    tar tzf ffmpeg.tar.gz || (echo "Invalid ffmpeg tarball for ${FFMPEG_ARCH}" && exit 1); \
    tar xzf ffmpeg.tar.gz -C . ;\
    rm ffmpeg.tar.gz; \
    curl -fsSL https://github.com/bluenviron/mediamtx/releases/download/v${MTX_TAG}/mediamtx_v${MTX_TAG}_linux_${MTX_ARCH}.tar.gz -o mediamtx.tar.gz; \
    tar tzf mediamtx.tar.gz || (echo "Invalid mediamtx tarball for ${MTX_ARCH}" && exit 1); \
    tar xzf mediamtx.tar.gz -C app; \
    rm mediamtx.tar.gz; \
    cp app/lib/lib.${TARGETARCH} usr/local/lib/libIOTCAPIs_ALL.so; \
    rm -rf app/*.txt app/lib/; \
    if [ -z "${BUILD_DATE}" ]; \
        then echo BUILD_DATE=$(date) > .build_date; \
        else echo BUILD_DATE=${BUILD_DATE} > .build_date; \
    fi;

FROM base_$TARGETARCH
ARG BUILD
ARG GITHUB_SHA
ARG BUILD_DATE
ARG BUILD_VERSION

RUN set -eux; \
    rm /var/log/*.log ; \
    rm -rf /var/log/apt ;

COPY --from=builder /build /

ENV PYTHONUNBUFFERED=1 FLASK_APP=frontend BUILD=$BUILD BUILD_VERSION=$BUILD_VERSION BUILD_DATE=$BUILD_DATE GITHUB_SHA=$GITHUB_SHA FLASK_ENV=production FLASK_DEBUG=0
WORKDIR /app
ENTRYPOINT [ "/app/run" ]

LABEL \
    io.hass.name="Docker Wyze Bridge for Home Assistant" \
    io.hass.description="Bridges Wyze Cameras into Home Assistant using MediaMTX in Docker container" \
    io.hass.type="addon" \
    io.hass.version=${BUILD_VERSION} \
    maintainer="Marc Brooks <idisposable@gmail.com>" \
    org.label-schema.name="Docker Wyze Bridge HA" \
    org.label-schema.description="Docker Wyze Bridge for Home Assistant" \
    org.label-schema.build-date=${BUILD_DATE} \
    org.label-schema.schema-version="1.0" \
    org.label-schema.usage="https://github.com/IDisposable/docker-wyze-bridge/blob/main/README.md" \
    org.label-schema.vcs-ref=${GITHUB_SHA} \
    org.label-schema.vcs-url="https://github.com/IDisposable/docker-wyze-bridge/" \
    org.label-schema.vendor="HomeAssistant add-ons by Marc Brooks"<|MERGE_RESOLUTION|>--- conflicted
+++ resolved
@@ -8,7 +8,6 @@
 FROM base_${TARGETARCH} AS builder
 ARG TARGETARCH
 ARG BUILD_DATE
-<<<<<<< HEAD
 
 RUN --mount=type=cache,target=/var/cache/apt,sharing=locked \
     --mount=type=cache,target=/var/lib/apt,sharing=locked \
@@ -19,16 +18,11 @@
         curl \
         gcc \
         libffi-dev \
-        tar; \
+        tar \
+        python3-lxml; \
     apt-get clean; \
     rm -rf /var/lib/apt/lists/*
 
-=======
-RUN apt-get update \
-    && apt-get install -y curl tar gcc python3-lxml \
-    && apt-get clean \
-    && rm -rf /var/lib/apt/lists/*
->>>>>>> a67a8fab
 COPY /app/ /build/app/
 
 RUN chmod +x /build/app/run
