ARG BUILD
ARG BUILD_DATE
ARG GITHUB_SHA

FROM python:3.13-slim-bookworm AS base

FROM base AS builder
ARG BUILD_DATE
<<<<<<< HEAD

RUN --mount=type=cache,target=/var/cache/apt,sharing=locked \
    --mount=type=cache,target=/var/lib/apt,sharing=locked \
    set -eux; \
    apt-get update; \
    apt-get install -y --no-install-recommends \
        build-essential \
        curl \
        gcc \
        libffi-dev \
        tar; \
    apt-get clean; \
    rm -rf /var/lib/apt/lists/*

COPY /app/ /build/app/

RUN chmod +x /build/app/run

RUN --mount=type=cache,target=/root/.cache/pip \
    set -eux; pip3 install --disable-pip-version-check --prefix=/build/usr/local -r /build/app/requirements.txt

RUN set -eux; \
    echo "BUILDING IMAGE FOR $(uname -m)";\
=======
RUN apt-get update \
    && apt-get install -y curl tar gcc python3-lxml \
    && apt-get clean \
    && rm -rf /var/lib/apt/lists/*
COPY ../app/ /build/app/
RUN pip3 install --disable-pip-version-check --prefix=/build/usr/local -r /build/app/requirements.txt
RUN echo "BUILDING IMAGE FOR $(uname -m)" && \
>>>>>>> a67a8fab
    if [ "$(uname -m)" = "armv7l" ]; then \
        TARGETARCH=arm; FFMPEG_ARCH=arm32v7; MTX_ARCH=armv7; \
    elif [ "$(uname -m)" = "aarch64" ]; then \
        TARGETARCH=arm64; FFMPEG_ARCH=aarch64; MTX_ARCH=arm64; \
    else \
        TARGETARCH=amd64; FFMPEG_ARCH=x86_64; MTX_ARCH=amd64; \
    fi; \
    cd /build; \
    . app/.env; \
    mkdir -p tokens; \
    curl -fsSL https://github.com/homebridge/ffmpeg-for-homebridge/releases/latest/download/ffmpeg-alpine-${FFMPEG_ARCH}.tar.gz -o ffmpeg.tar.gz; \
    tar tzf ffmpeg.tar.gz || (echo "Invalid ffmpeg tarball for ${FFMPEG_ARCH}" && exit 1); \
    tar xzf ffmpeg.tar.gz -C . ;\
    rm ffmpeg.tar.gz; \
    curl -fsSL https://github.com/bluenviron/mediamtx/releases/download/v${MTX_TAG}/mediamtx_v${MTX_TAG}_linux_${MTX_ARCH}.tar.gz -o mediamtx.tar.gz; \
    tar tzf mediamtx.tar.gz || (echo "Invalid mediamtx tarball for ${MTX_ARCH}" && exit 1); \
    tar xzf mediamtx.tar.gz -C app; \
    rm mediamtx.tar.gz; \
    cp app/lib/lib.${TARGETARCH} usr/local/lib/libIOTCAPIs_ALL.so; \
    rm -rf app/*.txt app/lib/; \
    if [ -z "${BUILD_DATE}" ]; \
        then echo BUILD_DATE=$(date) > .build_date; \
        else echo BUILD_DATE=${BUILD_DATE} > .build_date; \
    fi;

FROM base
ARG BUILD
ARG GITHUB_SHA
ARG BUILD_DATE
ARG BUILD_VERSION

RUN set -eux; \
    rm /var/log/*.log ; \
    rm -rf /var/log/apt ;

COPY --from=builder /build /

ENV PYTHONUNBUFFERED=1 FLASK_APP=frontend BUILD=$BUILD BUILD_VERSION=$BUILD_VERSION BUILD_DATE=$BUILD_DATE GITHUB_SHA=$GITHUB_SHA FLASK_ENV=production FLASK_DEBUG=0
WORKDIR /app
ENTRYPOINT [ "/app/run" ]

LABEL \
    io.hass.name="Docker Wyze Bridge for Home Assistant" \
    io.hass.description="Bridges Wyze Cameras into Home Assistant using MediaMTX in Docker container" \
    io.hass.type="addon" \
    io.hass.version=${BUILD_VERSION} \
    maintainer="Marc Brooks <idisposable@gmail.com>" \
    org.label-schema.name="Docker Wyze Bridge HA" \
    org.label-schema.description="Docker Wyze Bridge for Home Assistant" \
    org.label-schema.build-date=${BUILD_DATE} \
    org.label-schema.schema-version="1.0" \
    org.label-schema.usage="https://github.com/IDisposable/docker-wyze-bridge/blob/main/README.md" \
    org.label-schema.vcs-ref=${GITHUB_SHA} \
    org.label-schema.vcs-url="https://github.com/IDisposable/docker-wyze-bridge/" \
    org.label-schema.vendor="HomeAssistant add-ons by Marc Brooks"<|MERGE_RESOLUTION|>--- conflicted
+++ resolved
@@ -6,7 +6,6 @@
 
 FROM base AS builder
 ARG BUILD_DATE
-<<<<<<< HEAD
 
 RUN --mount=type=cache,target=/var/cache/apt,sharing=locked \
     --mount=type=cache,target=/var/lib/apt,sharing=locked \
@@ -17,7 +16,8 @@
         curl \
         gcc \
         libffi-dev \
-        tar; \
+        tar \
+        python3-lxml; \
     apt-get clean; \
     rm -rf /var/lib/apt/lists/*
 
@@ -30,15 +30,6 @@
 
 RUN set -eux; \
     echo "BUILDING IMAGE FOR $(uname -m)";\
-=======
-RUN apt-get update \
-    && apt-get install -y curl tar gcc python3-lxml \
-    && apt-get clean \
-    && rm -rf /var/lib/apt/lists/*
-COPY ../app/ /build/app/
-RUN pip3 install --disable-pip-version-check --prefix=/build/usr/local -r /build/app/requirements.txt
-RUN echo "BUILDING IMAGE FOR $(uname -m)" && \
->>>>>>> a67a8fab
     if [ "$(uname -m)" = "armv7l" ]; then \
         TARGETARCH=arm; FFMPEG_ARCH=arm32v7; MTX_ARCH=armv7; \
     elif [ "$(uname -m)" = "aarch64" ]; then \
